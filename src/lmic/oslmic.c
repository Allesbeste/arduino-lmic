--- conflicted
+++ resolved
@@ -71,15 +71,11 @@
 // clear scheduled job
 void os_clearCallback (osjob_t* job) {
     hal_disableIRQs();
-<<<<<<< HEAD
-    UNUSED_VAR int res = unlinkjob(&OS.scheduledjobs, job) || unlinkjob(&OS.runnablejobs, job);
-=======
 
     // if it's not in the scheduled jobs, look in the runnable...
     if (! unlinkjob(&OS.scheduledjobs, job))
         unlinkjob(&OS.runnablejobs, job);
 
->>>>>>> 25fffe5c
     hal_enableIRQs();
 }
 
