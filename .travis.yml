--- conflicted
+++ resolved
@@ -4,21 +4,15 @@
 sudo: false
 
 env:
-  - IDE_VERSION=1.8.5
+  - IDE_VERSION=1.8.7
 
 before_install:
   - "/sbin/start-stop-daemon --start --quiet --pidfile /tmp/custom_xvfb_1.pid --make-pidfile --background --exec /usr/bin/Xvfb -- :1 -ac -screen 0 1280x1024x16"
   - sleep 3
   - export DISPLAY=:1.0
-<<<<<<< HEAD
-  - wget http://downloads.arduino.cc/arduino-1.8.7-linux64.tar.xz
-  - tar xf arduino-1.8.7-linux64.tar.xz
-  - mv arduino-1.8.7 $HOME/arduino_ide
-=======
   - wget http://downloads.arduino.cc/arduino-${IDE_VERSION}-linux64.tar.xz
   - tar xf arduino-${IDE_VERSION}-linux64.tar.xz
   - mv arduino-${IDE_VERSION} $HOME/arduino_ide
->>>>>>> 1891e240
   - ln -s $PWD $HOME/arduino_ide/libraries/Test_Library
   - export PATH="$HOME/arduino_ide:$PATH"
   #
