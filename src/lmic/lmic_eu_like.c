--- conflicted
+++ resolved
@@ -32,19 +32,12 @@
 
 #if CFG_LMIC_EU_like
 
-<<<<<<< HEAD
-void  LMIC_enableSubBand(UNUSED_VAR u1_t band) {
-}
-
-void  LMIC_disableSubBand(UNUSED_VAR u1_t band) {
-=======
 void  LMIC_enableSubBand(u1_t band) {
         LMIC_API_PARAMETER(band);
 }
 
 void  LMIC_disableSubBand(u1_t band) {
         LMIC_API_PARAMETER(band);
->>>>>>> 25fffe5c
 }
 
 void LMIC_disableChannel(u1_t channel) {
@@ -54,12 +47,8 @@
 }
 
 // this is a no-op provided for compatibilty
-<<<<<<< HEAD
-void LMIC_enableChannel(UNUSED_VAR u1_t channel) {
-=======
 void LMIC_enableChannel(u1_t channel) {
         LMIC_API_PARAMETER(channel);
->>>>>>> 25fffe5c
 }
 
 u1_t LMICeulike_mapChannels(u1_t chpage, u2_t chmap) {
